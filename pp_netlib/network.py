--- conflicted
+++ resolved
@@ -53,13 +53,7 @@
             self.backend = os.getenv("GRAPH_BACKEND") ## read os env variable "GRAPH_BACKEND"
         else:
             self.backend = backend ## else use backend if specified
-<<<<<<< HEAD
-=======
-        self.use_gpu = use_gpu
-        self.graph = None
-        self.ref_graph = None
         self.mst_network = None
->>>>>>> 0b4c5e36
 
         ## if no backend provided in either way, try to import graphtool first, then networkx, and quit if neither found (TODO: is this a good idea?)
         if backend is None and os.getenv("GRAPH_BACKEND") is None:
@@ -283,18 +277,9 @@
         """
         from pp_netlib.functions import generate_mst_network, save_graph
 
-<<<<<<< HEAD
-        ## create a minimum-spanning tree
-        self.mst_network = generate_mst_network(self.graph, self.backend)
-        
-        if viz_type == "mst":
-            ## set up output directory as {self.outdir}/mst; create it if it does not exist
-=======
-        
         
         if viz_type == "mst":
             self.mst_network = generate_mst_network(self.graph, self.backend)
->>>>>>> 0b4c5e36
             mst_outdir = os.path.join(self.outdir, "mst")
             if not os.path.exists(mst_outdir):
                 os.makedirs(mst_outdir)
@@ -343,11 +328,6 @@
 
                 write_cytoscape_csv(os.path.join(cytoscape_outdir, out_prefix+".csv"), clustering.keys(), clustering, external_data)
 
-<<<<<<< HEAD
-            # in progress
-            # self.write_metadata(cytoscape_outdir, out_prefix, external_data)
-=======
->>>>>>> 0b4c5e36
 
     def load_network(self, network_file):
         """Load a premade graph from a network file.
@@ -457,7 +437,6 @@
 
     def write_metadata(self, meta_outdir, out_prefix, external_data = None):
         
-<<<<<<< HEAD
         if meta_outdir is None:
             meta_outdir = self.outdir
 
@@ -484,9 +463,6 @@
                 sample_metadata = pd.merge(node_data_df, external_data, on="sample_id")
 
             sample_metadata.to_csv(os.path.join(meta_outdir, out_prefix), sep="\t", index=False)
-=======
-        return
->>>>>>> 0b4c5e36
 
     def save(self, file_name, file_format, to_save=None):
         """Save graph to file.
