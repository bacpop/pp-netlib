from functools import partial
from multiprocessing import Pool
import os, sys
import numpy as np
import pandas as pd
import scipy

from pp_netlib.functions import clique_prune, clique_wrapper, construct_with_graphtool, construct_with_networkx, gt_get_ref_graph, gt_prune_cliques, summarise

class Network:
    def __init__(self, ref_list, query_list = None, outdir = "./", backend = None, use_gpu = False):
        """Initialises a graph object (based on graph-tool, networkx (TODO), or cugraph (TODO)). Produces a Network object.

        Args:
            ref_list (list): List of sequence names/identifiers (names/identifiers should be strings) which will be vertices in the graph
            query_list (list): List of sequence names/identifiers (names/identifiers) (TODO not used/necessary?)
            outdir (str): Path to output directory where graph files will be stored. Defaults to "./" (i.e. working directory) (TODO not used currently)
            backend (str, optional): Which graphing module to use. Can be specified here (valid options: "GT", "NX", "CU") or as an environment variable. (TODO)
            use_gpu (bool, optional): Whether to use GPU and GPU python modules. Defaults to False.
                                      If set to True and if ImportErrors are raised due to missing moduiles, will revert to False.

        Usage:
        your_script.py or interactive python terminal
            ```
            from pp_netlib.network import Network

            samples_list = ["sample1", "sample2", "sample3"]

            #initialise a graph object, supplying three labels, outdir as Desktop,
            # graphing module as graph-tool, and not using gpu and related modules
            example_graph = Network(ref_list = samples_list, outdir = "/Users/user/Desktop", backend = "GT", use_gpu = False)


            example_graph.construct(*construct_args) ## call the construct method to populate graph object with your data
            example_graph.save(*save_args) ## save your graph to file in outdir
            ```

            Graphing backend can alternatively be set as follows: (TODO To be discussed)
            ```
            os.environ["GRAPH_BACKEND"] = "GT" ## inside of your_script.py or in interactive python terminal

            *OR*

            export GRAPH_BACKEND=GT ## inside bash/shell terminal/environment
            ```
        """
        self.ref_list = ref_list
        self.query_list = query_list
        self.outdir = outdir
        if backend is None:
            self.backend = os.getenv("GRAPH_BACKEND") ## read os env variable "GRAPH_BACKEND"
        else:
            self.backend = backend ## else use backend if specified
        self.use_gpu = use_gpu
        self.graph = None

        if self.backend == "GT":
            import graph_tool.all as gt
            self.gt = gt
        elif self.backend == "NX":
            import networkx as nx
            self.nx = nx
        elif self.backend == "CU":
            raise NotImplementedError("GPU graph not yet implemented")
<<<<<<< HEAD
            use_gpu = False
            # try:
            #     import cupyx
            #     import cugraph
            #     import cudf
            #     import cupy as cp
            #     from numba import cuda
            #     import rmm
            #     use_gpu = True
            # except ImportError or ModuleNotFoundError as e:
            #     sys.stderr.write("Unable to load GPU libraries\n")
            #     sys.exit(1)

=======
            # import cupyx
            # import cugraph
            # import cudf
            # import cupy as cp
            # from numba import cuda
            # import rmm
            # use_gpu = True
>>>>>>> 1742714f

    def construct(self, network_data, weights = None): #, previous_network = None, adding_qq_dists = False, old_ids = None, previous_pkl = None):
        """Method called on Network object. Constructs a graph using either graph-tool, networkx (TODO), or cugraph(TODO)

        Args:
            network_data (dataframe OR edge list OR sparse coordinate matrix): Data containing record of edges in the graph.
            weights (list, optional): List of weights associated with edges in network_data.
                                      Weights must be in the same order as edges in network_data. Defaults to None.

        This method is called on a Network object and produces a graph populated with edges.

        The number of ref_list elements (used in initialising the Network object) is assumed to be equal to the number of edges in any of
        the following data types. Additionally, the orders of elements in the ref_list and network_data are also assumed to correspond exactly.

        network_data can be a dataframe, sparse matrix, or a list of tuples where each tuple contains source and destination node indices.
        The following data generate identical graphs:
        ## Edge List
        ```
        >> edge_list
        [(0, 1), (1, 2), (2, 3), (3, 4), (4, 0)]
        ```

        ## Dataframe
        >> edge_df
        ```
        ## column [0] is source nodes
        ## column [1] is destination nodes
            0   1
        0   0   1
        1   1   2
        2   2   3
        3   3   4
        4   4   0
        ```

        ## Sparse matrix
        ## edge_matrix.row should return source nodes
        ## edge_matrix.col should return destination nodes
        ## edge_matrix.data should return weights
        >> edge_matrix
        ```
        (0, 1)	0.1
        (1, 2)	0.1
        (2, 3)	0.5
        (3, 4)	0.7
        (4, 0)	0.2

        ## the above matrix as a numpy array for reference
        >> edge_matrix.toarray()
        [[0.0  0.1 0.0  0.0  0.0 ]
        [0.0  0.0  0.1 0.0  0.0 ]
        [0.0  0.0  0.0  0.5 0.0 ]
        [0.0  0.0  0.0  0.0  0.7]
        [0.2 0.0  0.0  0.0  0.0 ]]
        ```
        """
        ########################
        ####     INITIAL    ####
        ########################

        # Check GPU library use
        use_gpu = self.use_gpu

        # data structures
        if self.ref_list != self.query_list:
            vertex_labels = self.ref_list + self.query_list
            self_comparison = False
        else:
            vertex_labels = self.ref_list
            self_comparison = True

        # initialise a graph object
        if self.backend == "GT":
            self.graph = construct_with_graphtool(network_data=network_data, vertex_labels=vertex_labels, weights=weights)
        elif self.backend == "NX":
            self.graph = construct_with_networkx(network_data=network_data, vertex_labels=vertex_labels, weights=weights)

        ## keeping this section here for now; might be useful in add_to_network method
        # ########################
        # ####  PREV NETWORK  ####
        # ########################
        # if previous_network is not None:
        #     prev_edges = []
        #     if weights is not None:
        #         extra_sources, extra_targets, extra_weights = process_previous_network(previous_network = previous_network, adding_qq_dists = adding_qq_dists, old_ids = old_ids, previous_pkl = previous_pkl, vertex_labels = vertex_labels, weights = (weights is not None), use_gpu = use_gpu)
        #         for (src, dest, weight) in zip(extra_sources, extra_targets, extra_weights):
        #                 prev_edges.append((src, dest, weight))

        #     else:
        #         extra_sources, extra_targets = process_previous_network(previous_network = previous_network, adding_qq_dists = adding_qq_dists, old_ids = old_ids, previous_pkl = previous_pkl, vertex_labels = vertex_labels, weights = (weights is not None), use_gpu = use_gpu)
        #         for (src, dest, weight) in zip(extra_sources, extra_targets):
        #                 prev_edges.append((src, dest))


        #     self.graph.add_edge_list(prev_edges) ## add previous edge list to newly made graph

        #     self.edges = [edge for edge in self.graph.edges()]


    def prune(self):

        if self.backend == "GT":
            reference_vertices = set()
            components = self.gt.label_components(self.graph)[0].a
            #reference_vertices = gt_prune_cliques(graph=self.graph, reference_indices=set(), components_list=(components))

            for component in set(components):
                reference_indices = clique_prune(component, self.graph, set(), components)
                reference_vertices.add(list(reference_indices)[0])

            # with Pool as pool:
            #     ref_verts = pool.map([component for component in set(components)], clique_prune, graph=self.graph, reference_indices=set(), component_list=components)

            #print(ref_verts)
            #print(f"reference_vertices = {reference_vertices}")
            #self.graph = self.gt.GraphView(self.graph, vfilt = reference_vertices)
            self.graph = gt_get_ref_graph(self.graph, reference_vertices)
            num_nodes = len(list(self.graph.vertices()))
            num_edges = len(list(self.graph.edges()))


        elif self.backend == "NX":
            pass ##TODO

        sys.stderr.write(f"Pruned network has {num_nodes} nodes and {num_edges} edges.\n")

    def get_summary(self, print_to_std = True, summary_file_prefix = None):
        """Method called on initialised and populated Network object. Prints summary of network properties to stderr and optionally to plain text file.

        Args:
            summary_file_prefix (str, optional): File name of summary file to which graph property summaries should be written.
            Defaults to None. If None, no summary file is written.

        Raises:
            RuntimeError: RuntimeError raised if no graph initialised.
        """
        # print some summaries
        if self.graph is None:
            raise RuntimeError("Graph not constructed or loaded.")

        self.metrics, self.scores = summarise(self.graph, self.backend)

        summary_contents = ("Network summary:\n" + "\n".join(["\tComponents\t\t\t\t" + str(self.metrics[0]),
                                                    "\tDensity\t\t\t\t\t" + "{:.4f}".format(self.metrics[1]),
                                                    "\tTransitivity\t\t\t\t" + "{:.4f}".format(self.metrics[2]),
                                                    "\tMean betweenness\t\t\t" + "{:.4f}".format(self.metrics[3]),
                                                    "\tWeighted-mean betweenness\t\t" + "{:.4f}".format(self.metrics[4]),
                                                    "\tScore\t\t\t\t\t" + "{:.4f}".format(self.scores[0]),
                                                    "\tScore (w/ betweenness)\t\t\t" + "{:.4f}".format(self.scores[1]),
                                                    "\tScore (w/ weighted-betweenness)\t\t" + "{:.4f}".format(self.scores[2])])
                                                    + "\n")
        if print_to_std:
            sys.stderr.write(summary_contents)

        #################################
        #  write summary to plain text  #
        #################################
        if summary_file_prefix is not None:
            summary_file_name = os.path.join(self.outdir, (str(summary_file_prefix) + ".txt"))

            with open(summary_file_name, "w") as summary:
                summary.write(summary_contents)
            summary.close()

    def visualize(self):
        # code for calling viz functions
        print("visualizing network")
        return #files associated with viz

    def load_network(self, network_file):
        """Load a premade graph from a network file.

        Args:
            network_file (str/path): The file in which the prebuilt graph is stored. Must be a .gt file, .graphml file or .xml file.
        """
        if self.graph is not None:
            sys.stderr.write("Network instance already contains a graph. Cannot load another graph.")
            sys.exit(1)
        
        # Load the network from the specified file
        if self.graph is not None:
            sys.stderr.write("This instance of the network object already has a graph made with the construct method. Please use another Network instance to load another graph from file.")
            sys.exit(1)

        file_name, file_extension = os.path.splitext(network_file)
<<<<<<< HEAD
        if file_extension in [".graphml", ".xml"]:
            if self.backend == "GT":
                self.graph = self.gt.load_graph(network_file)
                num_nodes = len(list(self.graph.vertices()))
                num_edges = len(list(self.graph.edges()))
            if self.backend == "NX":
                self.graph = self.nx.read_graphml(network_file)
                num_nodes = len(self.graph.nodes())
                num_edges = len(self.graph.edges())

        if file_extension == ".gt":
            self.graph = self.gt.load_graph(network_file)
            num_nodes = len(list(self.graph.vertices()))
            num_edges = len(list(self.graph.edges()))
            if self.backend == "NX":
                sys.stderr.write("Network file provided is in .gt format Please use networkx as backend to laod this file.")
        
        sys.stderr.write(f"Loaded network with {num_nodes} nodes and {num_edges} edges.\n")
=======
        if file_extension == ".gt":
            self.graph = self.gt.load_graph(network_file)
            num_nodes = len(list(self.graph.vertices()))
            num_edges = len(list(self.graph.edges()))
            if self.backend == "NX":
                sys.stderr.write("Network file provided is in .gt format and cannot be opened with networkx. Quitting.")
                sys.exit(1)

        elif file_extension in [".graphml", ".xml"]:
            if self.backend == "GT":
                self.graph = self.gt.load_graph(network_file)
                num_nodes = len(list(self.graph.vertices()))
                num_edges = len(list(self.graph.edges()))
            if self.backend == "NX":
                self.graph = self.nx.read_graphml(network_file)
                num_nodes = len(self.graph.nodes())
                num_edges = len(self.graph.edges())
            sys.stderr.write(f"Loaded network with {num_nodes} nodes and {num_edges} edges.\n")
>>>>>>> 1742714f

        # useful for cugraph, to be added in later
        # elif file_extension in [".csv", ".tsv", ".txt"]:
        #     sys.stderr.write("The network file appears to be in tabular format, please load it as a dataframe and use the construct method to build a graph.\n")
        #     sys.exit(1)

        else:
            sys.stderr.write("File format not recognised.")
            sys.exit(1)
<<<<<<< HEAD


        # if not self.use_gpu:
        #     genome_network = gt.load_graph(network_file)
        #     sys.stderr.write("Network loaded: " + str(len(list(genome_network.vertices()))) + " samples\n")
=======
        
        # graph_df = cudf.read_csv(network_file, compression = "gzip")
        # if "src" in graph_df.columns:
        #     graph_df.rename(columns={"src": "source", "dst": "destination"}, inplace=True)
        # genome_network = cugraph.Graph()
        # if "weights" in graph_df.columns:
        #     graph_df = graph_df[["source", "destination", "weights"]]
        #     genome_network.from_cudf_edgelist(graph_df, edge_attr = "weights", renumber = False)
>>>>>>> 1742714f
        # else:
        #     genome_network.from_cudf_edgelist(graph_df, renumber = False)
        # sys.stderr.write("Network loaded: " + str(genome_network.number_of_vertices()) + " samples\n")

        # return genome_network

    def add_to_network(self, new_data_df, vertex_labels_column, weights):

        if self.graph is None:
            sys.stderr.write("No network found, cannot add data. Please load a network to add data to or construct a network with this data.")

        if self.backend == "GT":
            prev_graph_df = pd.DataFrame(columns=["source", "target", "vertex_labels"])
            prev_graph_df["source"] = self.gt.edge_endpoint_property(self.graph, self.graph.vertex_index, "source")
            prev_graph_df["target"] = self.gt.edge_endpoint_property(self.graph, self.graph.vertex_index, "target")
            prev_graph_df["vertex_labels"] = list(self.graph.vp["id"][v] for v in self.graph.vertices())

            if weights is not None:
                prev_graph_df["weights"] = list(self.graph.ep["weight"])

            combined_df = pd.concat([new_data_df, prev_graph_df], ignore_index = True)

            self.graph = self.gt.Graph(directed = False)
            self.graph.add_vertex(len(set(combined_df["vertex_labels"])))
            if weights is not None:
                combined_df["weights"] = weights
                eweight = self.graph.new_ep("float")
                self.graph.add_edge_list(combined_df.values, eprops = [eweight]) ## add weighted edges
                self.graph.edge_properties["weight"] = eweight
            else:
                self.graph.add_edge_list(combined_df.values) ## add edges

            v_name_prop = self.graph.new_vp("string")
            self.graph.vertex_properties["id"] = v_name_prop
            for i in range(len([v for v in self.graph.vertices()])):
                v_name_prop[self.graph.vertex(i)] = list(set(combined_df["vertex_labels"]))[i]

        if self.backend == "NX":
            new_vertex_labels = new_data_df[vertex_labels_column]
            new_nodes_list = [(i, dict(id=new_vertex_labels[i])) for i in range(len(new_vertex_labels))]

            self.graph.add_nodes_from(new_nodes_list)
            if weights is None:
                self.graph.add_edges_from(new_data_df.values)
            elif weights is not None:
                self.graph.add_weighted_edges_from(new_data_df.values)

    def _convert(self, intial_format, target_format):
        ### TODO call load_network, use network_to_edges, then call construct, add check to prevent computation in case of missing imports

        if intial_format == "cugraph":
            cugraph_dataframe = cugraph.to_pandas_edgelist(self.graph)

        if target_format == "cugraph" and not self.use_gpu:
            sys.stderr.write("You have asked for your graph to be converted to cugraph format, but your system/environment seems to be missing gpu related imports. Converting anyway...")


        print(f"converting from {intial_format} to {target_format}")
        return

    def save(self, file_name, file_format):
        """Save graph to file.

        Args:
            file_name (str): Name to be given to the graph file
            file_format (str): File extenstion to be used with graph file

            Example:
            ```
            graph.save("sample_graph", ".graphml")
            ```

        Raises:
            NotImplementedError: If graph_tool is selected a backend,
        """
        if self.graph is None:
            raise RuntimeError("Graph not constructed or loaded.")

        outdir = self.outdir
        if self.backend == "GT":
            if file_format is None:
                self.graph.save(os.path.join(outdir, file_name+".gt"))
            elif file_format is not None:
                if file_format not in [".gt", ".graphml"]:
                    raise NotImplementedError("Supported file formats to save a graph-tools graph are .gt or .graphml")
                else:
                    self.graph.save(os.path.join(outdir, file_name+file_format))

        if self.backend == "NX":
            self.nx.write_graphml(self.graph, os.path.join(outdir, file_name+".graphml"))

        # useful with cugraph, to be added in later
        # if self.backend == "CU":
        #     self.graph.to_pandas_edgelist().to_csv(file_name + ".csv.gz", compression="gzip", index = False)<|MERGE_RESOLUTION|>--- conflicted
+++ resolved
@@ -62,21 +62,6 @@
             self.nx = nx
         elif self.backend == "CU":
             raise NotImplementedError("GPU graph not yet implemented")
-<<<<<<< HEAD
-            use_gpu = False
-            # try:
-            #     import cupyx
-            #     import cugraph
-            #     import cudf
-            #     import cupy as cp
-            #     from numba import cuda
-            #     import rmm
-            #     use_gpu = True
-            # except ImportError or ModuleNotFoundError as e:
-            #     sys.stderr.write("Unable to load GPU libraries\n")
-            #     sys.exit(1)
-
-=======
             # import cupyx
             # import cugraph
             # import cudf
@@ -84,7 +69,6 @@
             # from numba import cuda
             # import rmm
             # use_gpu = True
->>>>>>> 1742714f
 
     def construct(self, network_data, weights = None): #, previous_network = None, adding_qq_dists = False, old_ids = None, previous_pkl = None):
         """Method called on Network object. Constructs a graph using either graph-tool, networkx (TODO), or cugraph(TODO)
@@ -265,31 +249,7 @@
             sys.exit(1)
         
         # Load the network from the specified file
-        if self.graph is not None:
-            sys.stderr.write("This instance of the network object already has a graph made with the construct method. Please use another Network instance to load another graph from file.")
-            sys.exit(1)
-
         file_name, file_extension = os.path.splitext(network_file)
-<<<<<<< HEAD
-        if file_extension in [".graphml", ".xml"]:
-            if self.backend == "GT":
-                self.graph = self.gt.load_graph(network_file)
-                num_nodes = len(list(self.graph.vertices()))
-                num_edges = len(list(self.graph.edges()))
-            if self.backend == "NX":
-                self.graph = self.nx.read_graphml(network_file)
-                num_nodes = len(self.graph.nodes())
-                num_edges = len(self.graph.edges())
-
-        if file_extension == ".gt":
-            self.graph = self.gt.load_graph(network_file)
-            num_nodes = len(list(self.graph.vertices()))
-            num_edges = len(list(self.graph.edges()))
-            if self.backend == "NX":
-                sys.stderr.write("Network file provided is in .gt format Please use networkx as backend to laod this file.")
-        
-        sys.stderr.write(f"Loaded network with {num_nodes} nodes and {num_edges} edges.\n")
-=======
         if file_extension == ".gt":
             self.graph = self.gt.load_graph(network_file)
             num_nodes = len(list(self.graph.vertices()))
@@ -308,7 +268,6 @@
                 num_nodes = len(self.graph.nodes())
                 num_edges = len(self.graph.edges())
             sys.stderr.write(f"Loaded network with {num_nodes} nodes and {num_edges} edges.\n")
->>>>>>> 1742714f
 
         # useful for cugraph, to be added in later
         # elif file_extension in [".csv", ".tsv", ".txt"]:
@@ -318,13 +277,6 @@
         else:
             sys.stderr.write("File format not recognised.")
             sys.exit(1)
-<<<<<<< HEAD
-
-
-        # if not self.use_gpu:
-        #     genome_network = gt.load_graph(network_file)
-        #     sys.stderr.write("Network loaded: " + str(len(list(genome_network.vertices()))) + " samples\n")
-=======
         
         # graph_df = cudf.read_csv(network_file, compression = "gzip")
         # if "src" in graph_df.columns:
@@ -333,12 +285,13 @@
         # if "weights" in graph_df.columns:
         #     graph_df = graph_df[["source", "destination", "weights"]]
         #     genome_network.from_cudf_edgelist(graph_df, edge_attr = "weights", renumber = False)
->>>>>>> 1742714f
         # else:
         #     genome_network.from_cudf_edgelist(graph_df, renumber = False)
         # sys.stderr.write("Network loaded: " + str(genome_network.number_of_vertices()) + " samples\n")
 
-        # return genome_network
+        if self.backend == "NX":
+            new_vertex_labels = new_data_df[vertex_labels_column]
+            new_nodes_list = [(i, dict(id=new_vertex_labels[i])) for i in range(len(new_vertex_labels))]
 
     def add_to_network(self, new_data_df, vertex_labels_column, weights):
 
@@ -387,9 +340,12 @@
         if intial_format == "cugraph":
             cugraph_dataframe = cugraph.to_pandas_edgelist(self.graph)
 
+
+
         if target_format == "cugraph" and not self.use_gpu:
             sys.stderr.write("You have asked for your graph to be converted to cugraph format, but your system/environment seems to be missing gpu related imports. Converting anyway...")
 
+        
 
         print(f"converting from {intial_format} to {target_format}")
         return
