# Usage:

## Initialising Network object
```
from pp_netlib.network import Network

samples_list = ["sample1", "sample2", "sample3"]

#initialise a graph object, supplying three labels, outdir as Desktop,
#graphing module as graph-tool, and not using gpu and related modules
example_graph = Network(ref_list = samples_list, outdir = "/Users/user/Desktop", backend = "GT", use_gpu = False)
```

Graphing backend can alternatively be set as follows:
```
os.environ["GRAPH_BACKEND"] = "GT" ## inside of your_script.py or in interactive python terminal

*OR*

export GRAPH_BACKEND=GT ## inside bash/shell terminal/environment
```
Note that if both of the above methods (setting backend as argument to Network instance and setting an environment variable), setting backend as the argument will take priority.
## .construct

Called on a Network object and produces a graph populated with edges.

```
example_graph.construct(network_data, weights) ## call the construct method to populate graph object with your data
```

The number of ref_list elements (used in initialising the Network object) is assumed to be equal to the number of edges in any of
the following data types. Additionally, the orders of elements in the ref_list and network_data are also assumed to correspond exactly.

Weights may be None, or a list of weights, provided in the same order as the list of edges.

network_data can be a dataframe, sparse matrix, or a list of tuples where each tuple contains source and destination node indices.
The following data generate identical graphs: 
Edge List
```
>> edge_list
[(0, 1), (1, 2), (2, 3), (3, 4), (4, 0)]
```

Dataframe 
```
>> edge_df
##column [0] is source nodes
##column [1] is destination nodes
    0   1
0   0   1
1   1   2
2   2   3
3   3   4
4   4   0
```

Sparse coordinate matrix
```
>> edge_matrix
##edge_matrix.row should return source nodes
##edge_matrix.col should return destination nodes
##edge_matrix.data should return weights
(0, 1)	0.1
(1, 2)	0.1
(2, 3)	0.5
(3, 4)	0.7
(4, 0)	0.2

##the above matrix as a numpy array for reference
>> edge_matrix.toarray()
[[0.0  0.1 0.0  0.0  0.0 ]
[0.0  0.0  0.1 0.0  0.0 ]
[0.0  0.0  0.0  0.5 0.0 ]
[0.0  0.0  0.0  0.0  0.7]
[0.2 0.0  0.0  0.0  0.0 ]]
```

## .get_summary
Called on initialised and populated Network object. Prints summary of network properties to stderr and optionally to plain text file.

```
example_graph.get_summary() #no text file produced
example_graph.get_summary("summary_file.txt") #summary written to stderr AND to summary_file.txt
```

## .load_network
Called on empty initialized Network object. Loads a premade graph from a network file. Network file must be .gt, .graphml, or .xml if using graph_tools as the backend library; it must be .graphml, or .xml if using networkx.

```
#initialize empty Network object
example_loaded_network = Network([])
example_loaded_network.load_network("path/to/network_file.graphml")

# access loaded data using
example_loaded_network.graph
<<<<<<< HEAD

=======
>>>>>>> 1742714f
```

## .save
Called on Network object, saves the graph to file. 
```
example_graph.save("example_graph", ".graphml")
```
If the second argument to the .save method (file_format) is not specified: if the backend is "GT", the file will be saved as .gt; other valid file_format options with the "GT" backend are ".graphml" and ".xml"

If the backend is "NX", the file will be saved as .graphml regardless of the file_format specified.<|MERGE_RESOLUTION|>--- conflicted
+++ resolved
@@ -93,10 +93,6 @@
 
 # access loaded data using
 example_loaded_network.graph
-<<<<<<< HEAD
-
-=======
->>>>>>> 1742714f
 ```
 
 ## .save
